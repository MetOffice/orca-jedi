--- conflicted
+++ resolved
@@ -15,18 +15,11 @@
 state :
   date: 2021-08-21T00:00:00Z
   state variables: [ sea_water_temperature, sea_water_temperature_background_error, depth ]
-<<<<<<< HEAD
   nemo field file: your_example_data/eorca12_20210630.nc
   variance field file: your_example_data/eorca12_err_20210630.nc
-window begin: 2021-08-20T00:00:00Z
-window length: P2D
-=======
-  nemo field file: /data/users/tsearle/maera/test/eorca12_20210630.nc
-  variance field file: /data/users/tsearle/maera/test/eorca12_err_20210630.nc
 time window:
   begin: 2021-08-20T00:00:00Z
   length: P2D
->>>>>>> eb29fb83
 observations:
   observers:
   - obs space:
