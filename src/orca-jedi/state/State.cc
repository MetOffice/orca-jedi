--- conflicted
+++ resolved
@@ -82,18 +82,11 @@
     nemo_file_name = params.nemoFieldFile.value();
     readFieldsFromFile(nemo_file_name, *geom_, validTime(), "background",
          stateFields_);
-<<<<<<< HEAD
-    nemo_file_name = params.varianceFieldFile.value().value_or("");
-    if (nemo_file_name != "") {
-      readFieldsFromFile(nemo_file_name, *geom_, validTime(), "background variance",
-         stateFields_); }
-=======
     nemo_file_name = params.errorFieldFile.value().value_or("");
     readFieldsFromFile(nemo_file_name, *geom_, validTime(), "background error standard deviation",
        stateFields_);
     readFieldsFromFile(nemo_file_name, *geom_, validTime(), "background error variance",
        stateFields_);
->>>>>>> 25aa2d13
   }
   geom_->log_status();
   oops::Log::trace() << "State(ORCA)::State created." << std::endl;
