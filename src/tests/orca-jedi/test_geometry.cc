/*
 * (C) British Crown Copyright 2020-2021 Met Office
 * 
 * This software is licensed under the terms of the Apache Licence Version 2.0
 * which can be obtained at http://www.apache.org/licenses/LICENSE-2.0. 
 */

#include "eckit/log/Bytes.h"
#include "eckit/config/LocalConfiguration.h"
#include "eckit/mpi/Comm.h"
#include "eckit/testing/Test.h"
#include "eckit/exception/Exceptions.h"

#include "oops/base/Variables.h"

#include "atlas/library/Library.h"

#include "orca-jedi/geometry/Geometry.h"
#include "tests/orca-jedi/OrcaModelTestEnvironment.h"

namespace orcamodel {
namespace test {

//-----------------------------------------------------------------------------

CASE("test basic geometry") {
  EXPECT(eckit::system::Library::exists("atlas-orca"));

  eckit::LocalConfiguration config;
  std::vector<eckit::LocalConfiguration> nemo_var_mappings(5);
  nemo_var_mappings[0].set("name", "sea_ice_area_fraction")
    .set("nemo field name", "iiceconc")
    .set("model space", "surface");
  nemo_var_mappings[1].set("name", "sea_ice_area_fraction_error")
    .set("nemo field name", "sic_tot_var")
    .set("model space", "surface")
    .set("variable type", "background variance");
  nemo_var_mappings[2].set("name", "sea_surface_foundation_temperature")
    .set("nemo field name", "votemper")
    .set("model space", "surface");
  nemo_var_mappings[3].set("name", "sea_water_potential_temperature")
    .set("nemo field name", "votemper")
<<<<<<< HEAD
    .set("type", "volume");
  nemo_var_mappings[4].set("name", "depth")
    .set("nemo field name", "nav_lev")
    .set("type", "vertical");
=======
    .set("model space", "volume");
>>>>>>> 6c39c379
  config.set("nemo variables", nemo_var_mappings);
  config.set("grid name", "ORCA2_T");
  config.set("number levels", 10);
  Geometry geometry(config, eckit::mpi::comm());

  SECTION("test geometry variable names") {
    EXPECT_THROWS_AS(geometry.nemo_var_name("NOTAVARIABLE"), eckit::BadValue);
    EXPECT(geometry.variable_in_variable_type("sea_ice_area_fraction",
                                              "background"));
    EXPECT(geometry.variable_in_variable_type("sea_ice_area_fraction_error",
                                              "background variance"));
    EXPECT(!geometry.variable_in_variable_type("sea_ice_area_fraction_error",
                                               "background"));
    EXPECT(!geometry.variable_in_variable_type("sea_ice_area_fraction",
                                               "background variance"));
  }

  SECTION("test geometry variable sizes") {
    const std::vector<int> channels{};
    std::vector<std::string> varnames {"sea_ice_area_fraction",
      "sea_water_potential_temperature"};
    oops::Variables oops_vars(varnames, channels);
    auto varsizes = geometry.variableSizes(oops_vars);
    EXPECT_EQUAL(varsizes.size(), 2);
    EXPECT_EQUAL(varsizes[0], 1);
    EXPECT_EQUAL(varsizes[1], 10);
    oops::Variables not_vars({"NOTAVARIBLE"}, channels);
    EXPECT_THROWS_AS(geometry.variableSizes(not_vars), eckit::BadValue);
  }

  SECTION("test geometry variable NEMO types") {
    const std::vector<int> channels{};
    std::vector<std::string> varnames {"sea_ice_area_fraction",
      "sea_water_potential_temperature", "depth"};
    oops::Variables oops_vars(varnames, channels);
    auto varsizes = geometry.variableNemoTypes(oops_vars);
    EXPECT_EQUAL(varsizes.size(), 3);
    EXPECT_EQUAL(varsizes[0], "surface");
    EXPECT_EQUAL(varsizes[1], "volume");
    EXPECT_EQUAL(varsizes[2], "vertical");

    oops::Variables not_vars({"NOTAVARIBLE"}, channels);
    EXPECT_THROWS_AS(geometry.variableNemoTypes(not_vars), eckit::BadValue);

    eckit::LocalConfiguration bad_config;
    std::vector<eckit::LocalConfiguration> bad_mappings(1);
    bad_mappings[0].set("name", "sea_ice_area_fraction")
      .set("nemo field name", "iiceconc")
      .set("type", "NONSENSICAL");
    bad_config.set("nemo variables", bad_mappings);
    bad_config.set("variance names",
        std::vector<std::string>{"sea_ice_area_fraction_error"});
    bad_config.set("grid name", "ORCA2_T");
    bad_config.set("number levels", 10);
    Geometry bad_geometry(bad_config, eckit::mpi::comm());
    EXPECT_THROWS_AS(bad_geometry.variableNemoTypes(oops_vars),
      eckit::BadValue);
  }
}

}  // namespace test
}  // namespace orcamodel

int main(int argc, char** argv) {
    return orcamodel::test::run(argc, argv);
}<|MERGE_RESOLUTION|>--- conflicted
+++ resolved
@@ -40,14 +40,10 @@
     .set("model space", "surface");
   nemo_var_mappings[3].set("name", "sea_water_potential_temperature")
     .set("nemo field name", "votemper")
-<<<<<<< HEAD
-    .set("type", "volume");
+    .set("model space", "volume");
   nemo_var_mappings[4].set("name", "depth")
     .set("nemo field name", "nav_lev")
-    .set("type", "vertical");
-=======
-    .set("model space", "volume");
->>>>>>> 6c39c379
+    .set("model space", "vertical");
   config.set("nemo variables", nemo_var_mappings);
   config.set("grid name", "ORCA2_T");
   config.set("number levels", 10);
